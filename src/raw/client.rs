// Copyright 2019 TiKV Project Authors. Licensed under Apache-2.0.

use tikv_client_common::Error;

use crate::{
    backoff::DEFAULT_REGION_BACKOFF,
    config::Config,
    pd::PdRpcClient,
    raw::lowering::*,
    request::{Collect, Plan},
    BoundRange, ColumnFamily, Key, KvPair, Result, Value,
};
use std::{sync::Arc, u32};

const MAX_RAW_KV_SCAN_LIMIT: u32 = 10240;

/// The TiKV raw `Client` is used to interact with TiKV using raw requests.
///
/// Raw requests don't need a wrapping transaction.
/// Each request is immediately processed once executed.
///
/// The returned results of raw requests are [`Future`](std::future::Future)s that must be awaited to execute.
#[derive(Clone)]
pub struct Client {
    rpc: Arc<PdRpcClient>,
    cf: Option<ColumnFamily>,
}

impl Client {
    /// Create a raw [`Client`](Client).
    ///
    /// It's important to **include more than one PD endpoint** (include all, if possible!)
    /// This helps avoid having a *single point of failure*.
    ///
    /// # Examples
    /// ```rust,no_run
    /// # use tikv_client::{Config, RawClient};
    /// # use futures::prelude::*;
    /// # futures::executor::block_on(async {
    /// let client = RawClient::new(vec!["192.168.0.100"]).await.unwrap();
    /// # });
    /// ```
    pub async fn new<S: Into<String>>(pd_endpoints: Vec<S>) -> Result<Client> {
        Self::new_with_config(pd_endpoints, Config::default()).await
    }

    /// Create a raw [`Client`](Client).
    ///
    /// It's important to **include more than one PD endpoint** (include all, if possible!)
    /// This helps avoid having a *single point of failure*.
    ///
    /// # Examples
    /// ```rust,no_run
    /// # use tikv_client::{Config, RawClient};
    /// # use futures::prelude::*;
    /// # futures::executor::block_on(async {
    /// let client = RawClient::new(vec!["192.168.0.100"]).await.unwrap();
    /// # });
    /// ```
    pub async fn new_with_config<S: Into<String>>(
        pd_endpoints: Vec<S>,
        config: Config,
    ) -> Result<Client> {
        let pd_endpoints: Vec<String> = pd_endpoints.into_iter().map(Into::into).collect();
        let rpc = Arc::new(PdRpcClient::connect(&pd_endpoints, &config, false).await?);
        Ok(Client { rpc, cf: None })
    }

    /// Set the column family of requests.
    ///
    /// This function returns a new `Client`, requests created with it will have the
    /// supplied column family constraint. The original `Client` can still be used.
    ///
    /// By default, raw client uses the `Default` column family.
    ///
    /// For normal users of the raw API, you don't need to use other column families.
    ///
    /// # Examples
    /// ```rust,no_run
    /// # use tikv_client::{Config, RawClient, ColumnFamily};
    /// # use futures::prelude::*;
    /// # use std::convert::TryInto;
    /// # futures::executor::block_on(async {
    /// let client = RawClient::new(vec!["192.168.0.100"]).await.unwrap().with_cf(ColumnFamily::Write);
    /// let get_request = client.get("foo".to_owned());
    /// # });
    /// ```
    pub fn with_cf(&self, cf: ColumnFamily) -> Client {
        Client {
            rpc: self.rpc.clone(),
            cf: Some(cf),
        }
    }

    /// Create a new 'get' request.
    ///
    /// Once resolved this request will result in the fetching of the value associated with the
    /// given key.
    ///
    /// Retuning `Ok(None)` indicates the key does not exist in TiKV.
    ///
    /// # Examples
    /// ```rust,no_run
    /// # use tikv_client::{Value, Config, RawClient};
    /// # use futures::prelude::*;
    /// # futures::executor::block_on(async {
    /// # let client = RawClient::new(vec!["192.168.0.100"]).await.unwrap();
    /// let key = "TiKV".to_owned();
    /// let req = client.get(key);
    /// let result: Option<Value> = req.await.unwrap();
    /// # });
    /// ```
    pub async fn get(&self, key: impl Into<Key>) -> Result<Option<Value>> {
        let request = new_raw_get_request(key.into(), self.cf.clone());
        let plan = crate::request::PlanBuilder::new(self.rpc.clone(), request)
            .single_region()
            .await?
            .retry_region(DEFAULT_REGION_BACKOFF)
            .post_process_default()
            .plan();
        plan.execute().await
    }

    /// Create a new 'batch get' request.
    ///
    /// Once resolved this request will result in the fetching of the values associated with the
    /// given keys.
    ///
    /// Non-existent entries will not appear in the result. The order of the keys is not retained in the result.
    ///
    /// # Examples
    /// ```rust,no_run
    /// # use tikv_client::{KvPair, Config, RawClient};
    /// # use futures::prelude::*;
    /// # futures::executor::block_on(async {
    /// # let client = RawClient::new(vec!["192.168.0.100"]).await.unwrap();
    /// let keys = vec!["TiKV".to_owned(), "TiDB".to_owned()];
    /// let req = client.batch_get(keys);
    /// let result: Vec<KvPair> = req.await.unwrap();
    /// # });
    /// ```
    pub async fn batch_get(
        &self,
        keys: impl IntoIterator<Item = impl Into<Key>>,
    ) -> Result<Vec<KvPair>> {
        let request = new_raw_batch_get_request(keys.into_iter().map(Into::into), self.cf.clone());
        let plan = crate::request::PlanBuilder::new(self.rpc.clone(), request)
            .multi_region()
            .retry_region(DEFAULT_REGION_BACKOFF)
            .merge(Collect)
            .plan();
        plan.execute()
            .await
            .map(|r| r.into_iter().map(Into::into).collect())
    }

    /// Create a new 'put' request.
    ///
    /// Once resolved this request will result in the setting of the value associated with the given key.
    ///
    /// # Examples
    /// ```rust,no_run
    /// # use tikv_client::{Key, Value, Config, RawClient};
    /// # use futures::prelude::*;
    /// # futures::executor::block_on(async {
    /// # let client = RawClient::new(vec!["192.168.0.100"]).await.unwrap();
    /// let key = "TiKV".to_owned();
    /// let val = "TiKV".to_owned();
    /// let req = client.put(key, val);
    /// let result: () = req.await.unwrap();
    /// # });
    /// ```
    pub async fn put(&self, key: impl Into<Key>, value: impl Into<Value>) -> Result<()> {
<<<<<<< HEAD
        self.put_inner(key, value, false).await
    }

    /// Create a new *atomic* 'put' request.
    /// Atomic operations can block each other on the same key.
    ///
    /// Once resolved this request will result in the setting of the value associated with the given key.
    pub async fn atomic_put(&self, key: impl Into<Key>, value: impl Into<Value>) -> Result<()> {
        self.put_inner(key, value, true).await
=======
        let request = new_raw_put_request(key.into(), value.into(), self.cf.clone());
        let plan = crate::request::PlanBuilder::new(self.rpc.clone(), request)
            .single_region()
            .await?
            .retry_region(DEFAULT_REGION_BACKOFF)
            .extract_error()
            .plan();
        plan.execute().await?;
        Ok(())
>>>>>>> bdff7e35
    }

    /// Create a new 'batch put' request.
    ///
    /// Once resolved this request will result in the setting of the values associated with the given keys.
    ///
    /// # Examples
    /// ```rust,no_run
    /// # use tikv_client::{Result, KvPair, Key, Value, Config, RawClient, IntoOwnedRange};
    /// # use futures::prelude::*;
    /// # futures::executor::block_on(async {
    /// # let client = RawClient::new(vec!["192.168.0.100"]).await.unwrap();
    /// let kvpair1 = ("PD".to_owned(), "Go".to_owned());
    /// let kvpair2 = ("TiKV".to_owned(), "Rust".to_owned());
    /// let iterable = vec![kvpair1, kvpair2];
    /// let req = client.batch_put(iterable);
    /// let result: () = req.await.unwrap();
    /// # });
    /// ```
    pub async fn batch_put(
        &self,
        pairs: impl IntoIterator<Item = impl Into<KvPair>>,
    ) -> Result<()> {
<<<<<<< HEAD
        self.batch_put_inner(pairs, false).await
    }

    /// Create a new *atomic* 'batch put' request.
    /// Atomic operations can block each other on the same key.
    ///
    /// Once resolved this request will result in the setting of the values
    /// associated with the given keys.
    pub async fn atomic_batch_put(
        &self,
        pairs: impl IntoIterator<Item = impl Into<KvPair>>,
    ) -> Result<()> {
        self.batch_put_inner(pairs, true).await
=======
        let request = new_raw_batch_put_request(pairs.into_iter().map(Into::into), self.cf.clone());
        let plan = crate::request::PlanBuilder::new(self.rpc.clone(), request)
            .multi_region()
            .retry_region(DEFAULT_REGION_BACKOFF)
            .extract_error()
            .plan();
        plan.execute().await?;
        Ok(())
>>>>>>> bdff7e35
    }

    /// Create a new 'delete' request.
    ///
    /// Once resolved this request will result in the deletion of the given key.
    ///
    /// It does not return an error if the key does not exist in TiKV.
    ///
    /// # Examples
    /// ```rust,no_run
    /// # use tikv_client::{Key, Config, RawClient};
    /// # use futures::prelude::*;
    /// # futures::executor::block_on(async {
    /// # let client = RawClient::new(vec!["192.168.0.100"]).await.unwrap();
    /// let key = "TiKV".to_owned();
    /// let req = client.delete(key);
    /// let result: () = req.await.unwrap();
    /// # });
    /// ```
    pub async fn delete(&self, key: impl Into<Key>) -> Result<()> {
<<<<<<< HEAD
        self.delete_inner(key, false).await
    }

    /// Create a new *atomic* 'delete' request.
    /// Atomic operations can block each other on the same key.
    ///
    /// Once resolved this request will result in the deletion of the given key.
    ///
    /// It does not return an error if the key does not exist in TiKV.
    ///
    /// # Examples
    /// ```rust,no_run
    /// # use tikv_client::{Key, Config, RawClient};
    /// # use futures::prelude::*;
    /// # futures::executor::block_on(async {
    /// # let client = RawClient::new(vec!["192.168.0.100"]).await.unwrap();
    /// let key = "TiKV".to_owned();
    /// let req = client.delete(key);
    /// let result: () = req.await.unwrap();
    /// # });
    /// ```
    pub async fn atomic_delete(&self, key: impl Into<Key>) -> Result<()> {
        self.delete_inner(key, true).await
=======
        let request = new_raw_delete_request(key.into(), self.cf.clone());
        let plan = crate::request::PlanBuilder::new(self.rpc.clone(), request)
            .single_region()
            .await?
            .retry_region(DEFAULT_REGION_BACKOFF)
            .extract_error()
            .plan();
        plan.execute().await?;
        Ok(())
>>>>>>> bdff7e35
    }

    /// Create a new 'batch delete' request.
    ///
    /// Once resolved this request will result in the deletion of the given keys.
    ///
    /// It does not return an error if some of the keys do not exist and will delete the others.
    ///
    /// # Examples
    /// ```rust,no_run
    /// # use tikv_client::{Config, RawClient};
    /// # use futures::prelude::*;
    /// # futures::executor::block_on(async {
    /// # let client = RawClient::new(vec!["192.168.0.100"]).await.unwrap();
    /// let keys = vec!["TiKV".to_owned(), "TiDB".to_owned()];
    /// let req = client.batch_delete(keys);
    /// let result: () = req.await.unwrap();
    /// # });
    /// ```
    pub async fn batch_delete(&self, keys: impl IntoIterator<Item = impl Into<Key>>) -> Result<()> {
        let request =
            new_raw_batch_delete_request(keys.into_iter().map(Into::into), self.cf.clone());
        let plan = crate::request::PlanBuilder::new(self.rpc.clone(), request)
            .multi_region()
            .retry_region(DEFAULT_REGION_BACKOFF)
            .extract_error()
            .plan();
        plan.execute().await?;
        Ok(())
    }

    /// Create a new 'delete range' request.
    ///
    /// Once resolved this request will result in the deletion of all keys lying in the given range.
    ///
    /// # Examples
    /// ```rust,no_run
    /// # use tikv_client::{Key, Config, RawClient, IntoOwnedRange};
    /// # use futures::prelude::*;
    /// # futures::executor::block_on(async {
    /// # let client = RawClient::new(vec!["192.168.0.100"]).await.unwrap();
    /// let inclusive_range = "TiKV"..="TiDB";
    /// let req = client.delete_range(inclusive_range.into_owned());
    /// let result: () = req.await.unwrap();
    /// # });
    /// ```
    pub async fn delete_range(&self, range: impl Into<BoundRange>) -> Result<()> {
        let request = new_raw_delete_range_request(range.into(), self.cf.clone());
        let plan = crate::request::PlanBuilder::new(self.rpc.clone(), request)
            .multi_region()
            .retry_region(DEFAULT_REGION_BACKOFF)
            .extract_error()
            .plan();
        plan.execute().await?;
        Ok(())
    }

    /// Create a new 'scan' request.
    ///
    /// Once resolved this request will result in a `Vec` of key-value pairs that lies in the specified range.
    ///
    /// If the number of eligible key-value pairs are greater than `limit`,
    /// only the first `limit` pairs are returned, ordered by the key.
    ///
    ///
    /// # Examples
    /// ```rust,no_run
    /// # use tikv_client::{KvPair, Config, RawClient, IntoOwnedRange};
    /// # use futures::prelude::*;
    /// # futures::executor::block_on(async {
    /// # let client = RawClient::new(vec!["192.168.0.100"]).await.unwrap();
    /// let inclusive_range = "TiKV"..="TiDB";
    /// let req = client.scan(inclusive_range.into_owned(), 2);
    /// let result: Vec<KvPair> = req.await.unwrap();
    /// # });
    /// ```
    pub async fn scan(&self, range: impl Into<BoundRange>, limit: u32) -> Result<Vec<KvPair>> {
        self.scan_inner(range.into(), limit, false).await
    }

    /// Create a new 'scan' request that only returns the keys.
    ///
    /// Once resolved this request will result in a `Vec` of keys that lies in the specified range.
    ///
    /// If the number of eligible keys are greater than `limit`,
    /// only the first `limit` pairs are returned, ordered by the key.
    ///
    ///
    /// # Examples
    /// ```rust,no_run
    /// # use tikv_client::{Key, Config, RawClient, IntoOwnedRange};
    /// # use futures::prelude::*;
    /// # futures::executor::block_on(async {
    /// # let client = RawClient::new(vec!["192.168.0.100"]).await.unwrap();
    /// let inclusive_range = "TiKV"..="TiDB";
    /// let req = client.scan_keys(inclusive_range.into_owned(), 2);
    /// let result: Vec<Key> = req.await.unwrap();
    /// # });
    /// ```
    pub async fn scan_keys(&self, range: impl Into<BoundRange>, limit: u32) -> Result<Vec<Key>> {
        Ok(self
            .scan_inner(range, limit, true)
            .await?
            .into_iter()
            .map(KvPair::into_key)
            .collect())
    }

    /// Create a new 'batch scan' request.
    ///
    /// Once resolved this request will result in a set of scanners over the given keys.
    ///
    /// **Warning**: This method is experimental. The `each_limit` parameter does not work as expected.
    /// It does not limit the number of results returned of each range,
    /// instead it limits the number of results in each region of each range.
    /// As a result, you may get **more than** `each_limit` key-value pairs for each range.
    /// But you should not miss any entries.
    ///
    /// # Examples
    /// ```rust,no_run
    /// # use tikv_client::{Key, Config, RawClient, IntoOwnedRange};
    /// # use futures::prelude::*;
    /// # futures::executor::block_on(async {
    /// # let client = RawClient::new(vec!["192.168.0.100"]).await.unwrap();
    /// let inclusive_range1 = "TiDB"..="TiKV";
    /// let inclusive_range2 = "TiKV"..="TiSpark";
    /// let iterable = vec![inclusive_range1.into_owned(), inclusive_range2.into_owned()];
    /// let req = client.batch_scan(iterable, 2);
    /// let result = req.await;
    /// # });
    /// ```
    pub async fn batch_scan(
        &self,
        ranges: impl IntoIterator<Item = impl Into<BoundRange>>,
        each_limit: u32,
    ) -> Result<Vec<KvPair>> {
        self.batch_scan_inner(ranges, each_limit, false).await
    }

    /// Create a new 'batch scan' request that only returns the keys.
    ///
    /// Once resolved this request will result in a set of scanners over the given keys.
    ///
    /// **Warning**: This method is experimental. The `each_limit` parameter does not work as expected.
    /// It does not limit the number of results returned of each range,
    /// instead it limits the number of results in each region of each range.
    /// As a result, you may get **more than** `each_limit` key-value pairs for each range.
    /// But you should not miss any entries.
    ///
    /// # Examples
    /// ```rust,no_run
    /// # use tikv_client::{Key, Config, RawClient, IntoOwnedRange};
    /// # use futures::prelude::*;
    /// # futures::executor::block_on(async {
    /// # let client = RawClient::new(vec!["192.168.0.100"]).await.unwrap();
    /// let inclusive_range1 = "TiDB"..="TiKV";
    /// let inclusive_range2 = "TiKV"..="TiSpark";
    /// let iterable = vec![inclusive_range1.into_owned(), inclusive_range2.into_owned()];
    /// let req = client.batch_scan(iterable, 2);
    /// let result = req.await;
    /// # });
    /// ```
    pub async fn batch_scan_keys(
        &self,
        ranges: impl IntoIterator<Item = impl Into<BoundRange>>,
        each_limit: u32,
    ) -> Result<Vec<Key>> {
        Ok(self
            .batch_scan_inner(ranges, each_limit, true)
            .await?
            .into_iter()
            .map(KvPair::into_key)
            .collect())
    }

    /// Create a new *atomic* 'compare and set' request.
    ///
    /// Once resolved this request will result in an atomic `compare and set' operation for the given key.
    ///
    /// If the value retrived is equal to `current_value`, `new_value` is written.
    ///
    /// # Return Value
    /// A tuple is returned if successful: the previous value and whether the value is swapped
    pub async fn atomic_compare_and_swap(
        &self,
        key: impl Into<Key>,
        previous_value: impl Into<Option<Value>>,
        new_value: impl Into<Value>,
    ) -> Result<(Option<Value>, bool)> {
        let req = new_cas_request(
            key.into(),
            new_value.into(),
            previous_value.into(),
            self.cf.clone(),
        );
        let plan = crate::request::PlanBuilder::new(self.rpc.clone(), req)
            .single_region()
            .await?
            .retry_region(DEFAULT_REGION_BACKOFF)
            .post_process_default()
            .plan();
        plan.execute().await
    }

    async fn scan_inner(
        &self,
        range: impl Into<BoundRange>,
        limit: u32,
        key_only: bool,
    ) -> Result<Vec<KvPair>> {
        if limit > MAX_RAW_KV_SCAN_LIMIT {
            return Err(Error::MaxScanLimitExceeded {
                limit,
                max_limit: MAX_RAW_KV_SCAN_LIMIT,
            });
        }

        let request = new_raw_scan_request(range.into(), limit, key_only, self.cf.clone());
        let plan = crate::request::PlanBuilder::new(self.rpc.clone(), request)
            .multi_region()
            .retry_region(DEFAULT_REGION_BACKOFF)
            .merge(Collect)
            .plan();
        let res = plan.execute().await;
        res.map(|mut s| {
            s.truncate(limit as usize);
            s
        })
    }

    async fn batch_scan_inner(
        &self,
        ranges: impl IntoIterator<Item = impl Into<BoundRange>>,
        each_limit: u32,
        key_only: bool,
    ) -> Result<Vec<KvPair>> {
        if each_limit > MAX_RAW_KV_SCAN_LIMIT {
            return Err(Error::MaxScanLimitExceeded {
                limit: each_limit,
                max_limit: MAX_RAW_KV_SCAN_LIMIT,
            });
        }

        let request = new_raw_batch_scan_request(
            ranges.into_iter().map(Into::into),
            each_limit,
            key_only,
            self.cf.clone(),
        );
        let plan = crate::request::PlanBuilder::new(self.rpc.clone(), request)
            .multi_region()
            .retry_region(DEFAULT_REGION_BACKOFF)
            .merge(Collect)
            .plan();
        plan.execute().await
    }

    async fn put_inner(
        &self,
        key: impl Into<Key>,
        value: impl Into<Value>,
        atomic: bool,
    ) -> Result<()> {
        let request = new_raw_put_request(key.into(), value.into(), self.cf.clone(), atomic);
        let plan = crate::request::PlanBuilder::new(self.rpc.clone(), request)
            .single_region()
            .await?
            .resolve_lock(OPTIMISTIC_BACKOFF)
            .retry_region(DEFAULT_REGION_BACKOFF)
            .extract_error()
            .plan();
        plan.execute().await?;
        Ok(())
    }

    async fn batch_put_inner(
        &self,
        pairs: impl IntoIterator<Item = impl Into<KvPair>>,
        atomic: bool,
    ) -> Result<()> {
        let request =
            new_raw_batch_put_request(pairs.into_iter().map(Into::into), self.cf.clone(), atomic);
        let plan = crate::request::PlanBuilder::new(self.rpc.clone(), request)
            .resolve_lock(OPTIMISTIC_BACKOFF)
            .multi_region()
            .retry_region(DEFAULT_REGION_BACKOFF)
            .extract_error()
            .plan();
        plan.execute().await?;
        Ok(())
    }

    async fn delete_inner(&self, key: impl Into<Key>, atomic: bool) -> Result<()> {
        let request = new_raw_delete_request(key.into(), self.cf.clone(), atomic);
        let plan = crate::request::PlanBuilder::new(self.rpc.clone(), request)
            .single_region()
            .await?
            .resolve_lock(OPTIMISTIC_BACKOFF)
            .retry_region(DEFAULT_REGION_BACKOFF)
            .extract_error()
            .plan();
        plan.execute().await?;
        Ok(())
    }
}<|MERGE_RESOLUTION|>--- conflicted
+++ resolved
@@ -171,7 +171,6 @@
     /// # });
     /// ```
     pub async fn put(&self, key: impl Into<Key>, value: impl Into<Value>) -> Result<()> {
-<<<<<<< HEAD
         self.put_inner(key, value, false).await
     }
 
@@ -181,17 +180,6 @@
     /// Once resolved this request will result in the setting of the value associated with the given key.
     pub async fn atomic_put(&self, key: impl Into<Key>, value: impl Into<Value>) -> Result<()> {
         self.put_inner(key, value, true).await
-=======
-        let request = new_raw_put_request(key.into(), value.into(), self.cf.clone());
-        let plan = crate::request::PlanBuilder::new(self.rpc.clone(), request)
-            .single_region()
-            .await?
-            .retry_region(DEFAULT_REGION_BACKOFF)
-            .extract_error()
-            .plan();
-        plan.execute().await?;
-        Ok(())
->>>>>>> bdff7e35
     }
 
     /// Create a new 'batch put' request.
@@ -215,7 +203,6 @@
         &self,
         pairs: impl IntoIterator<Item = impl Into<KvPair>>,
     ) -> Result<()> {
-<<<<<<< HEAD
         self.batch_put_inner(pairs, false).await
     }
 
@@ -229,16 +216,6 @@
         pairs: impl IntoIterator<Item = impl Into<KvPair>>,
     ) -> Result<()> {
         self.batch_put_inner(pairs, true).await
-=======
-        let request = new_raw_batch_put_request(pairs.into_iter().map(Into::into), self.cf.clone());
-        let plan = crate::request::PlanBuilder::new(self.rpc.clone(), request)
-            .multi_region()
-            .retry_region(DEFAULT_REGION_BACKOFF)
-            .extract_error()
-            .plan();
-        plan.execute().await?;
-        Ok(())
->>>>>>> bdff7e35
     }
 
     /// Create a new 'delete' request.
@@ -259,7 +236,6 @@
     /// # });
     /// ```
     pub async fn delete(&self, key: impl Into<Key>) -> Result<()> {
-<<<<<<< HEAD
         self.delete_inner(key, false).await
     }
 
@@ -283,17 +259,6 @@
     /// ```
     pub async fn atomic_delete(&self, key: impl Into<Key>) -> Result<()> {
         self.delete_inner(key, true).await
-=======
-        let request = new_raw_delete_request(key.into(), self.cf.clone());
-        let plan = crate::request::PlanBuilder::new(self.rpc.clone(), request)
-            .single_region()
-            .await?
-            .retry_region(DEFAULT_REGION_BACKOFF)
-            .extract_error()
-            .plan();
-        plan.execute().await?;
-        Ok(())
->>>>>>> bdff7e35
     }
 
     /// Create a new 'batch delete' request.
@@ -561,7 +526,6 @@
         let plan = crate::request::PlanBuilder::new(self.rpc.clone(), request)
             .single_region()
             .await?
-            .resolve_lock(OPTIMISTIC_BACKOFF)
             .retry_region(DEFAULT_REGION_BACKOFF)
             .extract_error()
             .plan();
@@ -577,7 +541,6 @@
         let request =
             new_raw_batch_put_request(pairs.into_iter().map(Into::into), self.cf.clone(), atomic);
         let plan = crate::request::PlanBuilder::new(self.rpc.clone(), request)
-            .resolve_lock(OPTIMISTIC_BACKOFF)
             .multi_region()
             .retry_region(DEFAULT_REGION_BACKOFF)
             .extract_error()
@@ -591,7 +554,6 @@
         let plan = crate::request::PlanBuilder::new(self.rpc.clone(), request)
             .single_region()
             .await?
-            .resolve_lock(OPTIMISTIC_BACKOFF)
             .retry_region(DEFAULT_REGION_BACKOFF)
             .extract_error()
             .plan();
