// Copyright 2019 TiKV Project Authors. Licensed under Apache-2.0.

use crate::{
    pd::{PdClient, PdRpcClient},
    request::{KvRequest, OPTIMISTIC_BACKOFF, PESSIMISTIC_BACKOFF},
    timestamp::TimestampExt,
    transaction::{buffer::Buffer, requests::*},
    BoundRange, Error, ErrorKind, Key, KvPair, Result, Value,
};
use derive_new::new;
use futures::{executor::ThreadPool, prelude::*, stream::BoxStream};
use std::{iter, ops::RangeBounds, sync::Arc};
use tikv_client_proto::{kvrpcpb, pdpb::Timestamp};

#[derive(PartialEq)]
enum TransactionStatus {
    Normal,
    Committed,
    Rolledback,
}

/// A undo-able set of actions on the dataset.
///
/// Using a transaction you can prepare a set of actions (such as `get`, or `set`) on data at a
/// particular timestamp obtained from the placement driver.
///
/// Once a transaction is commited, a new commit timestamp is obtained from the placement driver.
///
/// Create a new transaction from a timestamp using `new`.
///
/// ```rust,no_run
/// use tikv_client::{Config, TransactionClient};
/// use futures::prelude::*;
/// # futures::executor::block_on(async {
/// let client = TransactionClient::new(Config::default()).await.unwrap();
/// let txn = client.begin().await.unwrap();
/// # });
/// ```
pub struct Transaction {
    status: TransactionStatus,
    timestamp: Timestamp,
    buffer: Buffer,
    bg_worker: ThreadPool,
    rpc: Arc<PdRpcClient>,
    key_only: bool,
    for_update_ts: u64,
    is_pessimistic: bool,
}

impl Transaction {
    pub(crate) fn new(
        timestamp: Timestamp,
        bg_worker: ThreadPool,
        rpc: Arc<PdRpcClient>,
        key_only: bool,
        is_pessimistic: bool,
    ) -> Transaction {
        Transaction {
            status: TransactionStatus::Normal,
            timestamp,
            buffer: Default::default(),
            bg_worker,
            rpc,
            key_only,
            for_update_ts: 0,
            is_pessimistic,
        }
    }

    /// Gets the value associated with the given key.
    ///
    /// ```rust,no_run
    /// # use tikv_client::{Value, Config, TransactionClient};
    /// # use futures::prelude::*;
    /// # futures::executor::block_on(async {
    /// # let client = TransactionClient::new(Config::new(vec!["192.168.0.100", "192.168.0.101"])).await.unwrap();
    /// let mut txn = client.begin().await.unwrap();
    /// let key = "TiKV".to_owned();
    /// let result: Option<Value> = txn.get(key).await.unwrap();
    /// // Finish the transaction...
    /// txn.commit().await.unwrap();
    /// # });
    /// ```
    pub async fn get(&self, key: impl Into<Key>) -> Result<Option<Value>> {
        self.check_status()?;
        let key = key.into();
        self.buffer
            .get_or_else(key, |key| {
                new_mvcc_get_request(key, self.timestamp.clone())
                    .execute(self.rpc.clone(), OPTIMISTIC_BACKOFF)
            })
            .await
    }

    /// Pessimistically lock and get the value associated with the given key.
    ///
    /// ```rust,no_run
    /// # use tikv_client::{Value, Config, TransactionClient};
    /// # use futures::prelude::*;
    /// # futures::executor::block_on(async {
    /// # let client = TransactionClient::new(Config::new(vec!["192.168.0.100", "192.168.0.101"])).await.unwrap();
    /// let mut txn = client.begin_pessimistic().await.unwrap();
    /// let key = "TiKV".to_owned();
    /// let result: Option<Value> = txn.get_for_update(key).await.unwrap();
    /// // now the key "TiKV" is locked, other transactions cannot modify it
    /// // Finish the transaction...
    /// txn.commit().await.unwrap();
    /// # });
    /// ```
    pub async fn get_for_update(&mut self, key: impl Into<Key>) -> Result<Option<Value>> {
        self.check_status()?;
        if !self.is_pessimistic {
            Err(ErrorKind::InvalidTransactionType.into())
        } else {
            let key = key.into();
            self.pessimistic_lock(iter::once(key.clone())).await?;
            self.buffer
                .get_or_else(key, |key| {
                    new_mvcc_get_request(key, self.timestamp.clone())
                        .execute(self.rpc.clone(), OPTIMISTIC_BACKOFF)
                })
                .await
        }
    }

    /// Gets the values associated with the given keys, skipping non-existent entries.
    ///
    /// Non-existent entries will be skipped. The order of the keys is not retained.
    ///
    /// ```rust,no_run
    /// # use tikv_client::{Key, Value, Config, TransactionClient};
    /// # use futures::prelude::*;
    /// # use std::collections::HashMap;
    /// # futures::executor::block_on(async {
    /// # let client = TransactionClient::new(Config::new(vec!["192.168.0.100", "192.168.0.101"])).await.unwrap();
    /// let mut txn = client.begin().await.unwrap();
    /// let keys = vec!["TiKV".to_owned(), "TiDB".to_owned()];
    /// let result: HashMap<Key, Value> = txn
    ///     .batch_get(keys)
    ///     .await
    ///     .unwrap()
    ///     .map(|pair| (pair.0, pair.1))
    ///     .collect();
    /// // Finish the transaction...
    /// txn.commit().await.unwrap();
    /// # });
    /// ```
    pub async fn batch_get(
        &self,
        keys: impl IntoIterator<Item = impl Into<Key>>,
    ) -> Result<impl Iterator<Item = KvPair>> {
        self.check_status()?;
        let timestamp = self.timestamp.clone();
        let rpc = self.rpc.clone();
        self.buffer
            .batch_get_or_else(keys.into_iter().map(|k| k.into()), move |keys| {
                new_mvcc_get_batch_request(keys, timestamp).execute(rpc, OPTIMISTIC_BACKOFF)
            })
            .await
    }

    /// Gets the values associated with the given keys, skipping non-existent entries.
    ///
    /// Non-existent entries will be skipped. The order of the keys is not retained.
    ///
    /// ```rust,no_run
    /// # use tikv_client::{Key, Value, Config, TransactionClient};
    /// # use futures::prelude::*;
    /// # use std::collections::HashMap;
    /// # futures::executor::block_on(async {
    /// # let client = TransactionClient::new(Config::new(vec!["192.168.0.100", "192.168.0.101"])).await.unwrap();
    /// let mut txn = client.begin_pessimistic().await.unwrap();
    /// let keys = vec!["TiKV".to_owned(), "TiDB".to_owned()];
    /// let result: HashMap<Key, Value> = txn
    ///     .batch_get_for_update(keys)
    ///     .await
    ///     .unwrap()
    ///     .map(|pair| (pair.0, pair.1))
    ///     .collect();
    /// // now "TiKV" and "TiDB" are both locked
    /// // Finish the transaction...
    /// txn.commit().await.unwrap();
    /// # });
    /// ```
    pub async fn batch_get_for_update(
        &mut self,
        keys: impl IntoIterator<Item = impl Into<Key>>,
    ) -> Result<impl Iterator<Item = KvPair>> {
        self.check_status()?;
        if !self.is_pessimistic {
            Err(ErrorKind::InvalidTransactionType.into())
        } else {
            let keys: Vec<Key> = keys.into_iter().map(|it| it.into()).collect();
            self.pessimistic_lock(keys.clone()).await?;
            self.batch_get(keys).await
        }
    }

    /// Scan queries continuous key-value pairs in range.
    ///
    /// ```rust,no_run
    /// # use tikv_client::{Key, KvPair, Value, Config, TransactionClient};
    /// # use futures::prelude::*;
    /// # use std::collections::HashMap;
    /// # futures::executor::block_on(async {
    /// # let client = TransactionClient::new(Config::new(vec!["192.168.0.100", "192.168.0.101"])).await.unwrap();
    /// let mut txn = client.begin().await.unwrap();
    /// let key1: Key = b"TiKV".to_vec().into();
    /// let key2: Key = b"TiDB".to_vec().into();
    /// let result: Vec<KvPair> = txn
    ///     .scan(key1..key2, 10)
    ///     .await
    ///     .unwrap()
    ///     .collect();
    /// // Finish the transaction...
    /// txn.commit().await.unwrap();
    /// # });
    /// ```
    pub async fn scan(
        &self,
        range: impl Into<BoundRange>,
        limit: u32,
    ) -> Result<impl Iterator<Item = KvPair>> {
        self.check_status()?;
        let timestamp = self.timestamp.clone();
        let rpc = self.rpc.clone();

        let key_only = self.key_only;
        self.buffer
            .scan_and_fetch(range.into(), limit, move |new_range, new_limit| {
                new_mvcc_scan_request(new_range, timestamp, new_limit, key_only)
                    .execute(rpc, OPTIMISTIC_BACKOFF)
            })
            .await
    }

    pub fn scan_reverse(&self, _range: impl RangeBounds<Key>) -> BoxStream<Result<KvPair>> {
        unimplemented!()
    }

    /// Sets the value associated with the given key.
    ///
    /// ```rust,no_run
    /// # use tikv_client::{Key, Value, Config, TransactionClient};
    /// # use futures::prelude::*;
    /// # futures::executor::block_on(async {
    /// # let client = TransactionClient::new(Config::new(vec!["192.168.0.100", "192.168.0.101"])).await.unwrap();
    /// let mut txn = client.begin().await.unwrap();
    /// let key = "TiKV".to_owned();
    /// let val = "TiKV".to_owned();
    /// txn.put(key, val);
    /// // Finish the transaction...
    /// txn.commit().await.unwrap();
    /// # });
    /// ```
    pub async fn put(&mut self, key: impl Into<Key>, value: impl Into<Value>) -> Result<()> {
        self.check_status()?;
        let key = key.into();
        if self.is_pessimistic {
            self.pessimistic_lock(iter::once(key.clone())).await?;
        }
        self.buffer.put(key, value.into()).await;
        Ok(())
    }

    /// Deletes the given key.
    ///
    /// ```rust,no_run
    /// # use tikv_client::{Key, Config, TransactionClient};
    /// # use futures::prelude::*;
    /// # futures::executor::block_on(async {
    /// # let client = TransactionClient::new(Config::new(vec!["192.168.0.100", "192.168.0.101"])).await.unwrap();
    /// let mut txn = client.begin().await.unwrap();
    /// let key = "TiKV".to_owned();
    /// txn.delete(key);
    /// // Finish the transaction...
    /// txn.commit().await.unwrap();
    /// # });
    /// ```
    pub async fn delete(&mut self, key: impl Into<Key>) -> Result<()> {
        self.check_status()?;
        let key = key.into();
        if self.is_pessimistic {
            self.pessimistic_lock(iter::once(key.clone())).await?;
        }
        self.buffer.delete(key).await;
        Ok(())
    }

    /// Locks the given keys.
    ///
    /// ```rust,no_run
    /// # use tikv_client::{Config, TransactionClient};
    /// # use futures::prelude::*;
    /// # futures::executor::block_on(async {
    /// # let client = TransactionClient::new(Config::default()).await.unwrap();
    /// let mut txn = client.begin().await.unwrap();
    /// txn.lock_keys(vec!["TiKV".to_owned(), "Rust".to_owned()]);
    /// // ... Do some actions.
    /// txn.commit().await.unwrap();
    /// # });
    /// ```
    pub async fn lock_keys(&self, keys: impl IntoIterator<Item = impl Into<Key>>) -> Result<()> {
        self.check_status()?;
        for key in keys {
            self.buffer.lock(key.into()).await;
        }
        Ok(())
    }

    /// Commits the actions of the transaction.
    ///
    /// ```rust,no_run
    /// # use tikv_client::{Config, TransactionClient};
    /// # use futures::prelude::*;
    /// # futures::executor::block_on(async {
    /// # let client = TransactionClient::new(Config::default()).await.unwrap();
    /// let mut txn = client.begin().await.unwrap();
    /// // ... Do some actions.
    /// let req = txn.commit();
    /// let result: () = req.await.unwrap();
    /// # });
    /// ```
    pub async fn commit(&mut self) -> Result<()> {
<<<<<<< HEAD
        self.check_status()?;
        let res = TwoPhaseCommitter::new(
            self.buffer.to_proto_mutations(),
=======
        TwoPhaseCommitter::new(
            self.buffer.to_proto_mutations().await,
>>>>>>> 1c72722e
            self.timestamp.version(),
            self.bg_worker.clone(),
            self.rpc.clone(),
            self.for_update_ts,
        )
        .commit()
        .await;

        if res.is_ok() {
            self.status = TransactionStatus::Committed;
        }
        res
    }

    /// Rollback the transaction.
    ///
    /// If it succeeds, all mutations made by this transaciton will not take effect.
    pub async fn rollback(&mut self) -> Result<()> {
        self.check_status()?;
        let res = TwoPhaseCommitter::new(
            self.buffer.to_proto_mutations(),
            self.timestamp.version(),
            self.bg_worker.clone(),
            self.rpc.clone(),
            self.for_update_ts,
        )
        .rollback()
        .await;

        if res.is_ok() {
            self.status = TransactionStatus::Rolledback;
        }
        res
    }

    /// Pessimistically lock the keys
    async fn pessimistic_lock(
        &mut self,
        keys: impl IntoIterator<Item = impl Into<Key>>,
    ) -> Result<()> {
        let mut keys: Vec<Vec<u8>> = keys
            .into_iter()
            .map(|it| it.into())
            .map(|it: Key| it.into())
            .collect();
        keys.sort();
        let primary_lock = keys[0].clone();
        let lock_ttl = DEFAULT_LOCK_TTL;
        let for_update_ts = self.rpc.clone().get_timestamp().await.unwrap().version();
        self.for_update_ts = std::cmp::max(self.for_update_ts, for_update_ts);
        new_pessimistic_lock_request(
            keys,
            primary_lock,
            self.timestamp.version(),
            lock_ttl,
            for_update_ts,
        )
        .execute(self.rpc.clone(), PESSIMISTIC_BACKOFF)
        .await
    }

    fn check_status(&self) -> Result<()> {
        match self.status {
            TransactionStatus::Normal => Ok(()),
            TransactionStatus::Committed => Err(ErrorKind::OperationAfterCommitError.into()),
            TransactionStatus::Rolledback => Err(ErrorKind::OperationAfterCommitError.into()),
        }
    }
}

/// The default TTL of a lock in milliseconds
const DEFAULT_LOCK_TTL: u64 = 3000;

#[derive(new)]
struct TwoPhaseCommitter {
    mutations: Vec<kvrpcpb::Mutation>,
    start_version: u64,
    bg_worker: ThreadPool,
    rpc: Arc<PdRpcClient>,
    for_update_ts: u64,
    #[new(default)]
    undetermined: bool,
}

impl TwoPhaseCommitter {
    async fn commit(mut self) -> Result<()> {
        if self.mutations.is_empty() {
            return Ok(());
        }
        self.prewrite().await?;
        match self.commit_primary().await {
            Ok(commit_version) => {
                self.bg_worker
                    .clone()
                    .spawn_ok(self.commit_secondary(commit_version).map(|res| {
                        if let Err(e) = res {
                            warn!("Failed to commit secondary keys: {}", e);
                        }
                    }));
                Ok(())
            }
            Err(e) => {
                if self.undetermined {
                    Err(Error::undetermined_error(e))
                } else {
                    Err(e)
                }
            }
        }
    }

    async fn prewrite(&mut self) -> Result<()> {
        let primary_lock = self.mutations[0].key.clone().into();
        // TODO: calculate TTL for big transactions
        let lock_ttl = DEFAULT_LOCK_TTL;
        if self.for_update_ts > 0 {
            new_pessimistic_prewrite_request(
                self.mutations.clone(),
                primary_lock,
                self.start_version,
                lock_ttl,
                self.for_update_ts,
            )
            .execute(self.rpc.clone(), PESSIMISTIC_BACKOFF)
            .await
        } else {
            new_prewrite_request(
                self.mutations.clone(),
                primary_lock,
                self.start_version,
                lock_ttl,
            )
            .execute(self.rpc.clone(), OPTIMISTIC_BACKOFF)
            .await
        }
    }

    /// Commits the primary key and returns the commit version
    async fn commit_primary(&mut self) -> Result<u64> {
        let primary_key = vec![self.mutations[0].key.clone().into()];
        let commit_version = self.rpc.clone().get_timestamp().await?.version();
        new_commit_request(primary_key, self.start_version, commit_version)
            .execute(self.rpc.clone(), OPTIMISTIC_BACKOFF)
            .inspect_err(|e| {
                // We don't know whether the transaction is committed or not if we fail to receive
                // the response. Then, we mark the transaction as undetermined and propagate the
                // error to the user.
                if let ErrorKind::Grpc(_) = e.kind() {
                    self.undetermined = true;
                }
            })
            .await?;

        Ok(commit_version)
    }

    async fn commit_secondary(self, commit_version: u64) -> Result<()> {
        // No need to commit secondary keys when there is only one key
        if self.mutations.len() == 1 {
            return Ok(());
        }

        let keys = self
            .mutations
            .into_iter()
            .skip(1) // skip primary key
            .map(|mutation| mutation.key.into())
            .collect();
        new_commit_request(keys, self.start_version, commit_version)
            .execute(self.rpc.clone(), OPTIMISTIC_BACKOFF)
            .await
    }

    fn rollback(&self) -> impl Future<Output = Result<()>> + 'static {
        let mutations = self.mutations.clone();
        let keys = mutations
            .into_iter()
            .map(|mutation| mutation.key.into())
            .collect();
        if self.for_update_ts > 0 {
            new_pessimistic_rollback_request(keys, self.start_version, self.for_update_ts)
                .execute(self.rpc.clone(), OPTIMISTIC_BACKOFF)
        } else {
            new_batch_rollback_request(keys, self.start_version)
                .execute(self.rpc.clone(), OPTIMISTIC_BACKOFF)
        }
    }
}

impl Drop for Transaction {
    fn drop(&mut self) {
        if self.status == TransactionStatus::Normal {
            self.bg_worker.spawn_ok(
                TwoPhaseCommitter::new(
                    self.buffer.to_proto_mutations(),
                    self.timestamp.version(),
                    self.bg_worker.clone(),
                    self.rpc.clone(),
                    self.for_update_ts,
                )
                .rollback()
                .map(|res| {
                    if let Err(e) = res {
                        warn!("Failed to rollback at Drop: {}", e);
                    }
                }),
            )
        }
    }
}<|MERGE_RESOLUTION|>--- conflicted
+++ resolved
@@ -9,7 +9,7 @@
 };
 use derive_new::new;
 use futures::{executor::ThreadPool, prelude::*, stream::BoxStream};
-use std::{iter, ops::RangeBounds, sync::Arc};
+use std::{iter, mem, ops::RangeBounds, sync::Arc};
 use tikv_client_proto::{kvrpcpb, pdpb::Timestamp};
 
 #[derive(PartialEq)]
@@ -322,14 +322,9 @@
     /// # });
     /// ```
     pub async fn commit(&mut self) -> Result<()> {
-<<<<<<< HEAD
         self.check_status()?;
         let res = TwoPhaseCommitter::new(
-            self.buffer.to_proto_mutations(),
-=======
-        TwoPhaseCommitter::new(
             self.buffer.to_proto_mutations().await,
->>>>>>> 1c72722e
             self.timestamp.version(),
             self.bg_worker.clone(),
             self.rpc.clone(),
@@ -350,7 +345,7 @@
     pub async fn rollback(&mut self) -> Result<()> {
         self.check_status()?;
         let res = TwoPhaseCommitter::new(
-            self.buffer.to_proto_mutations(),
+            self.buffer.to_proto_mutations().await,
             self.timestamp.version(),
             self.bg_worker.clone(),
             self.rpc.clone(),
@@ -522,21 +517,27 @@
 impl Drop for Transaction {
     fn drop(&mut self) {
         if self.status == TransactionStatus::Normal {
-            self.bg_worker.spawn_ok(
+            let buffer = mem::take(&mut self.buffer);
+            let bg_worker = self.bg_worker.clone();
+            let rpc = self.rpc.clone();
+            let version = self.timestamp.version();
+            let for_update_ts = self.for_update_ts;
+            self.bg_worker.spawn_ok(async move {
                 TwoPhaseCommitter::new(
-                    self.buffer.to_proto_mutations(),
-                    self.timestamp.version(),
-                    self.bg_worker.clone(),
-                    self.rpc.clone(),
-                    self.for_update_ts,
+                    buffer.to_proto_mutations().await,
+                    version,
+                    bg_worker.clone(),
+                    rpc.clone(),
+                    for_update_ts,
                 )
                 .rollback()
                 .map(|res| {
                     if let Err(e) = res {
                         warn!("Failed to rollback at Drop: {}", e);
                     }
-                }),
-            )
+                })
+                .await
+            })
         }
     }
 }