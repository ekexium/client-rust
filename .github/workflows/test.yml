on:
  pull_request:
  push:
    branches:
      - master

<<<<<<< HEAD
name: Run all tests
=======
name: Tests
>>>>>>> 72ed8974

jobs:
  unit-test:
    name: unit test
    env:
      CARGO_INCREMENTAL: 0
    runs-on: ubuntu-latest
    steps:
      - uses: actions/checkout@v2
      - uses: actions-rs/toolchain@v1
        with:
          profile: minimal
          toolchain: nightly
          override: true
      - name: Cache dependencies
        uses: actions/cache@v2
        env:
          cache-name: cache-dependencies
        with:
          path: |
            ~/.cargo/.crates.toml
            ~/.cargo/.crates2.json
            ~/.cargo/bin
            ~/.cargo/registry/index
            ~/.cargo/registry/cache
            target
          key: ${{ runner.os }}-build-${{ env.cache-name }}-${{ hashFiles('Cargo.lock') }}
      - name: unit test
        run: make unit-test
  integration-test:
    name: integration test
    env:
      CARGO_INCREMENTAL: 0
    runs-on: ubuntu-latest
    steps:
      - uses: actions/checkout@v2
      - uses: actions-rs/toolchain@v1
        with:
          profile: minimal
          toolchain: nightly
          override: true
      - name: Cache dependencies
        uses: actions/cache@v2
        env:
          cache-name: cache-dependencies
        with:
          path: |
            ~/.cargo/.crates.toml
            ~/.cargo/.crates2.json
            ~/.cargo/bin
            ~/.cargo/registry/index
            ~/.cargo/registry/cache
            target
          key: ${{ runner.os }}-build-${{ env.cache-name }}-${{ hashFiles('Cargo.lock') }}
      - name: install tiup
        run: curl --proto '=https' --tlsv1.2 -sSf https://tiup-mirrors.pingcap.com/install.sh | sh
      - run: source /home/runner/.profile
      - name: start tiup playground
        run: make tiup
      - name: integration test
        run: make integration-test<|MERGE_RESOLUTION|>--- conflicted
+++ resolved
@@ -4,11 +4,7 @@
     branches:
       - master
 
-<<<<<<< HEAD
-name: Run all tests
-=======
 name: Tests
->>>>>>> 72ed8974
 
 jobs:
   unit-test:
