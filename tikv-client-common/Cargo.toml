--- conflicted
+++ resolved
@@ -14,12 +14,8 @@
 lazy_static = "1"
 log = "0.4"
 regex = "1"
-<<<<<<< HEAD
-tikv-client-proto = { version = "0.0.99", path = "../tikv-client-proto" }
+tikv-client-proto = { version = "0.1.0", path = "../tikv-client-proto" }
 tokio = "1"
-=======
-tikv-client-proto = { version = "0.1.0", path = "../tikv-client-proto" }
->>>>>>> 6dc7dfb4
 
 [dev-dependencies]
 clap = "2"
